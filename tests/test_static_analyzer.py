import unittest
import ast
from prod.StaticAnalyzer import StaticAnalyzer, generate_feature_vector

class TestStaticAnalyzer(unittest.TestCase):

    def analyze(self, code):
        analyzer = StaticAnalyzer()
        return analyzer.analyze(code)

    def build_edges(self, code):
        analyzer = StaticAnalyzer()
        tree = ast.parse(code)
        return analyzer.build_cfg(tree)

    def test_cfg_linear_flow(self):
        code = """
def foo():
    a = 1
    b = 2
    return a
"""
        edges = self.build_edges(code)
        self.assertIn(3, edges.get(2, set()))
        self.assertIn(4, edges.get(3, set()))
        self.assertIn(5, edges.get(4, set()))

    def test_cfg_if_flow(self):
        code = """
def foo(x):
    if x:
        a = 1
    else:
        a = 2
    return a
"""
        edges = self.build_edges(code)
        self.assertIn(4, edges.get(3, set()))
        self.assertIn(6, edges.get(3, set()))
        self.assertIn(7, edges.get(4, set()))
        self.assertIn(7, edges.get(6, set()))

    def test_eval_detection(self):
        code = "eval(input())"
        results = self.analyze(code)
        self.assertEqual(len(results), 3)
        self.assertEqual(results[0]['type'], 'Generally Dangerous Function Call')
        self.assertEqual(results[0]['line'], 1)
        self.assertEqual(results[1]['type'], 'Dangerous Function Call: Critical Sink Needing Try')
        self.assertEqual(results[1]['line'], 1)
        self.assertEqual(results[2]['type'], 'Dangerous Function Call: Tainted Parameter Source')
        self.assertEqual(results[2]['line'], 1)

    def test_sql_injection_detection(self):
        code = """
name = input()
cursor.execute('SELECT * FROM users WHERE name = ' + name)
        """
        results = self.analyze(code)
        self.assertEqual(len(results), 4)
        self.assertEqual(results[0]['type'], 'Generally Dangerous Function Call')
        self.assertEqual(results[0]['line'], 3)
        self.assertEqual(results[1]['type'], 'Dangerous Function Call: Critical Sink Needing Try')
        self.assertEqual(results[1]['line'], 3)
        self.assertEqual(results[2]['type'], 'Dangerous Function Call: Tainted Parameter Source')
        self.assertEqual(results[2]['line'], 3)
        self.assertEqual(results[3]['type'], 'Dangerous Dynamic SQL Query')
        self.assertEqual(results[3]['line'], 3)

    def test_taint_flow(self):
        code = """
user = input()
os.system(user)
"""
        results = self.analyze(code)
        self.assertEqual(len(results), 3)
        self.assertEqual(results[0]['type'], 'Generally Dangerous Function Call')
        self.assertEqual(results[0]['line'], 3)
        self.assertEqual(results[1]['type'], 'Dangerous Function Call: Critical Sink Needing Try')
        self.assertEqual(results[1]['line'], 3)
        self.assertEqual(results[2]['type'], 'Dangerous Function Call: Tainted Parameter Source')
        self.assertEqual(results[2]['line'], 3)

    def test_nesting_depth(self):
        code = "def deep():\n  if True:\n    if True:\n      if True:\n        if True:\n          pass"
        results = self.analyze(code)
        self.assertEqual(results[0]['type'], 'Excessive Control Structure Nesting')
        self.assertEqual(results[0]['line'], 1)

    def test_clean_code(self):
        code = "def safe():\n  try:\n    print('ok')\n  except: pass"
        results = self.analyze(code)
        self.assertEqual(len(results), 0)
        self.assertEqual(len(results), 0)

    def test_feature_vector_output(self):
        code = "def f():\n eval(input())"
        vulns = self.analyze(code)
        vector = generate_feature_vector(vulns)
        self.assertEqual(vector['generally_dangerous_calls'], 1)
        self.assertEqual(vector['unprotected_critical_calls'], 1)
        self.assertEqual(vector['tainted_input_in_dangerous_calls'], 1)

    def test_vulnerable_code(self):
        code = """
def unsafe():
    user_input = input()
    eval(user_input)

def sql_example():
    query = "SELECT * FROM users WHERE name = '" + input() + "'" 
    cursor.execute(query)

def other():
    try:
        eval("2+2")
    except:
        print("Error")
"""
        results = self.analyze(code)

        self.assertEqual(len(results), 8)

        self.assertEqual(results[0]['type'], 'Generally Dangerous Function Call')
        self.assertEqual(results[0]['function'], 'eval')
        self.assertEqual(results[0]['line'], 4)

        self.assertEqual(results[1]['type'], 'Dangerous Function Call: Critical Sink Needing Try')
        self.assertEqual(results[1]['function'], 'eval')
        self.assertEqual(results[1]['line'], 4)

        self.assertEqual(results[2]['type'], 'Dangerous Function Call: Tainted Parameter Source')
        self.assertEqual(results[2]['sink'], 'eval')
        self.assertEqual(results[2]['line'], 4)

        self.assertEqual(results[3]['type'], 'Generally Dangerous Function Call')
        self.assertEqual(results[3]['function'], 'cursor.execute')
        self.assertEqual(results[3]['line'], 8) #because \n line does not get counted

        self.assertEqual(results[4]['type'], 'Dangerous Function Call: Critical Sink Needing Try')
        self.assertEqual(results[4]['function'], 'cursor.execute')
        self.assertEqual(results[4]['line'], 8)

        self.assertEqual(results[5]['type'], 'Dangerous Function Call: Tainted Parameter Source')
        self.assertEqual(results[5]['sink'], 'cursor.execute')
        self.assertEqual(results[5]['line'], 8)

        self.assertEqual(results[6]['type'], 'Dangerous Dynamic SQL Query')
        self.assertEqual(results[6]['line'], 8)

        self.assertEqual(results[7]['type'], 'Generally Dangerous Function Call')
        self.assertEqual(results[7]['function'], 'eval')
        self.assertEqual(results[7]['line'], 12)

    def test_unprotected_dangerous_call_not_mitigated_by_try(self):
        code = """
def f():
    try:
        print("not dangerous")
    except:
        pass
    eval(input())  # should be detected as unprotected
"""
        results = self.analyze(code)
        self.assertEqual(len(results), 3)

        self.assertEqual(results[0]['type'], 'Generally Dangerous Function Call')
        self.assertEqual(results[0]['function'], 'eval')
        self.assertEqual(results[0]['line'], 7)

        self.assertEqual(results[1]['type'], 'Dangerous Function Call: Critical Sink Needing Try')
        self.assertEqual(results[1]['function'], 'eval')
        self.assertEqual(results[1]['line'], 7)

        self.assertEqual(results[2]['type'], 'Dangerous Function Call: Tainted Parameter Source')
        self.assertEqual(results[2]['sink'], 'eval')
        self.assertEqual(results[2]['line'], 7)

    def test_indirect_tainted_var(self):
        code = """
query = "SELECT * FROM users WHERE name = '" + input() + "'"
cursor.execute(query)
        """
        results = self.analyze(code)
        self.assertEqual(len(results), 4)

        self.assertEqual(results[0]['type'], 'Generally Dangerous Function Call')
        self.assertEqual(results[0]['function'], 'cursor.execute')
        self.assertEqual(results[0]['line'], 3)

        self.assertEqual(results[1]['type'], 'Dangerous Function Call: Critical Sink Needing Try')
        self.assertEqual(results[1]['function'], 'cursor.execute')
        self.assertEqual(results[1]['line'], 3)

        self.assertEqual(results[2]['type'], 'Dangerous Function Call: Tainted Parameter Source')
        self.assertEqual(results[2]['sink'], 'cursor.execute')
        self.assertEqual(results[2]['line'], 3)

        self.assertEqual(results[3]['type'], 'Dangerous Dynamic SQL Query')
        self.assertEqual(results[3]['line'], 3)

    def test_toctou_detection(self):
        code = """
import os

def foo(p):
    if os.path.exists(p):
        print("exists")
    f = open(p)
        """
        results = self.analyze(code)
<<<<<<< HEAD
        self.assertEqual(len(results), 2)
        self.assertEqual(results[0]['type'], 'Dangerous Function Call: Critical Sink Needing Try')
        self.assertEqual(results[0]['function'], 'open')
        self.assertEqual(results[0]['line'], 7)
        self.assertEqual(results[1]['type'], 'Potential TOCTOU')
        self.assertEqual(results[1]['line'], 7)
=======
        self.assertEqual(len(results), 1)
        self.assertEqual(results[0]['type'], 'Potential TOCTOU')
        self.assertEqual(results[0]['line'], 7)
>>>>>>> 1a216dad


if __name__ == '__main__':
    unittest.main()<|MERGE_RESOLUTION|>--- conflicted
+++ resolved
@@ -209,18 +209,15 @@
     f = open(p)
         """
         results = self.analyze(code)
-<<<<<<< HEAD
         self.assertEqual(len(results), 2)
         self.assertEqual(results[0]['type'], 'Dangerous Function Call: Critical Sink Needing Try')
         self.assertEqual(results[0]['function'], 'open')
         self.assertEqual(results[0]['line'], 7)
         self.assertEqual(results[1]['type'], 'Potential TOCTOU')
         self.assertEqual(results[1]['line'], 7)
-=======
         self.assertEqual(len(results), 1)
         self.assertEqual(results[0]['type'], 'Potential TOCTOU')
         self.assertEqual(results[0]['line'], 7)
->>>>>>> 1a216dad
 
 
 if __name__ == '__main__':
